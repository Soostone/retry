--- conflicted
+++ resolved
@@ -60,16 +60,13 @@
     , skipAsyncExceptions
     , logRetries
     , defaultLogMsg
-<<<<<<< HEAD
     , retryOnError
-=======
     -- ** Resumable variants
     , resumeRetrying
     , resumeRetryingDynamic
     , resumeRecovering
     , resumeRecoveringDynamic
     , resumeRecoverAll
->>>>>>> 1f351983
 
     -- * Retry Policies
     , constantDelay
@@ -99,8 +96,7 @@
 import           Control.Monad
 import           Control.Monad.Catch
 import           Control.Monad.Except
-import           Control.Monad.IO.Class
-import           Control.Monad.Trans.Class
+import           Control.Monad.IO.Class as MIO
 import           Control.Monad.Trans.Maybe
 import           Control.Monad.Trans.State
 import           Data.List (foldl')
@@ -286,7 +282,7 @@
 -- | Apply policy and delay by its amount if it results in a retry.
 -- Return updated status.
 applyAndDelay
-    :: MonadIO m
+    :: MIO.MonadIO m
     => RetryPolicyM m
     -> RetryStatus
     -> m (Maybe RetryStatus)

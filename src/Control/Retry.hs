{-# LANGUAGE BangPatterns          #-}
{-# LANGUAGE FlexibleContexts      #-}
{-# LANGUAGE MultiParamTypeClasses #-}
{-# LANGUAGE RankNTypes            #-}
{-# LANGUAGE RecordWildCards       #-}
{-# LANGUAGE ScopedTypeVariables   #-}

-----------------------------------------------------------------------------
-- |
-- Module      :  Control.Retry
-- Copyright   :  Ozgun Ataman <ozgun.ataman@soostone.com>
-- License     :  BSD3
--
-- Maintainer  :  Ozgun Ataman
-- Stability   :  provisional
--
-- This module exposes combinators that can wrap arbitrary monadic
-- actions. They run the action and potentially retry running it with
-- some configurable delay for a configurable number of times.
--
-- The express purpose of this library is to make it easier to work
-- with IO and especially network IO actions that often experience
-- temporary failure that warrant retrying of the original action. For
-- example, a database query may time out for a while, in which case
-- we should delay a bit and retry the query.
----------------------------------------------------------------------------


module Control.Retry
    (
      -- * High Level Operation
      RetryPolicy (..)

    , retrying
    , recovering
    , recoverAll

    -- * Retry Policies
    , constantDelay
    , exponentialBackoff
    , fibonacciBackoff
    , limitRetries

    -- * Re-export from Data.Monoid

    , (<>)

    ) where

-------------------------------------------------------------------------------
import           Control.Concurrent
import           Control.Monad.Catch
import           Control.Monad.IO.Class
import           Data.Default.Class
<<<<<<< HEAD
import           Data.Monoid
=======
>>>>>>> c8e9dd84
import           Prelude                hiding (catch)
-------------------------------------------------------------------------------


-------------------------------------------------------------------------------
-- | A 'RetryPolicy' is a function that takes an iteration number and
-- possibly returns a delay in miliseconds. *Nothing* implies we have
-- reached the retry limit.
--
-- Please note that 'RetryPolicy' is a 'Monoid'. You can collapse
-- multiple strategies into one using 'mappend' or '<>'. The semantics
-- of this combination are as follows:
--
-- 1. If either policy returns 'Nothing', the combined policy returns
-- 'Nothing'. This can be used to @inhibit@ after a number of retries,
-- for example.
--
-- 2. If both policies return a delay, the larger delay will be used.
-- This is quite natural when combining multiple policies to achieve a
-- certain effect.
--
-- Example:
--
-- One can easily define an exponential backoff policy with a limited
-- number of retries:
--
-- >> limitedBackoff = exponentialBackoff 50 <> limitedRetries 5
--
-- Naturally, 'mempty' will retry immediately (delay 0) for an
-- unlimited number of retries, forming the identity for the 'Monoid'.
--
-- The default under 'def' implements a constant 50ms delay, up to 5 times:
--
-- >> def = constantDelay 50000 <> limitRetries 5
newtype RetryPolicy = RetryPolicy { getRetryPolicy :: Int -> Maybe Int }


instance Default RetryPolicy where
    def = constantDelay 50000 <> limitRetries 5

instance Monoid RetryPolicy where
    mempty = RetryPolicy $ (const (Just 0))
    (RetryPolicy a) `mappend` (RetryPolicy b) = RetryPolicy $ \ n -> do
      a' <- a n
      b' <- b n
      return $! max a' b'


-------------------------------------------------------------------------------
-- | Retry immediately, but only up to @n@ times.
limitRetries
    :: Int
    -- ^ Maximum number of retries.
    -> RetryPolicy
limitRetries i = RetryPolicy $ \ n -> if n >= i then Nothing else (Just 0)


-------------------------------------------------------------------------------
-- | Implement a constant delay with unlimited retries.
constantDelay
    :: Int
    -- ^ Base delay in microseconds
    -> RetryPolicy
constantDelay delay = RetryPolicy (const (Just delay))


-------------------------------------------------------------------------------
-- | Grow delay exponentially each iteration.
exponentialBackoff
    :: Int
    -- ^ Base delay in microseconds
    -> RetryPolicy
exponentialBackoff base = RetryPolicy $ \ n -> Just (2^n * base)


-------------------------------------------------------------------------------
-- | Implement Fibonacci backoff.
fibonacciBackoff
    :: Int
    -- ^ Base delay in microseconds
    -> RetryPolicy
fibonacciBackoff base = RetryPolicy $ \ n -> Just $ fib (n + 1) (0, base)
    where
      fib 0 (a, _) = a
      fib !m (!a, !b) = fib (m-1) (b, a + b)


-------------------------------------------------------------------------------
-- | Retry combinator for actions that don't raise exceptions, but
-- signal in their type the outcome has failed. Examples are the
-- 'Maybe', 'Either' and 'EitherT' monads.
--
-- Let's write a function that always fails and watch this combinator
-- retry it 5 additional times following the initial run:
--
-- >>> import Data.Maybe
-- >>> let f = putStrLn "Running action" >> return Nothing
-- >>> retrying def isNothing f
-- Running action
-- Running action
-- Running action
-- Running action
-- Running action
-- Running action
-- Nothing
--
-- Note how the latest failing result is returned after all retries
-- have been exhausted.
retrying :: MonadIO m
         => RetryPolicy
         -> (b -> Bool)
         -- ^ A function to check whether the result should be
         -- retried. If True, we delay and retry the operation.
         -> m b
         -- ^ Action to run
         -> m b
retrying (RetryPolicy policy) chk f = go 0
    where
      go n = do
          res <- f
          case chk res of
            True ->
              case (policy n) of
                Just delay -> do
                  liftIO (threadDelay delay)
                  go $! n+1
                Nothing -> return res
            False -> return res



-------------------------------------------------------------------------------
-- | Retry ALL exceptions that may be raised. To be used with caution;
-- this matches the exception on 'SomeException'.
--
-- See how the action below is run once and retried 5 more times
-- before finally failing for good:
--
-- >>> let f = putStrLn "Running action" >> error "this is an error"
-- >>> recoverAll def f
-- Running action
-- Running action
-- Running action
-- Running action
-- Running action
-- Running action
-- *** Exception: this is an error
recoverAll :: (MonadIO m, MonadCatch m)
         => RetryPolicy
         -> m a
         -> m a
recoverAll set f = recovering set [h] f
    where
      h = Handler $ \ (_ :: SomeException) -> return True


-------------------------------------------------------------------------------
-- | Run an action and recover from a raised exception by potentially
-- retrying the action a number of times.
recovering :: forall m a. (MonadIO m, MonadCatch m)
           => RetryPolicy
           -- ^ Just use 'def' faor default settings
           -> [Handler m Bool]
           -- ^ Should a given exception be retried? Action will be
           -- retried if this returns True.
           -> m a
           -- ^ Action to perform
           -> m a
recovering (RetryPolicy policy) hs f = go 0
    where

      -- | Convert a (e -> m Bool) handler into (e -> m a) so it can
      -- be wired into the 'catches' combinator.
      transHandler :: Int -> Handler m Bool -> Handler m a
      transHandler n (Handler h) = Handler $ \ e -> do
          chk <- h e
          case chk of
            True ->
              case policy n of
                Just delay -> do
                  liftIO (threadDelay delay)
                  go $! n+1
                Nothing -> throwM e
            False -> throwM e

      go n = f `catches` map (transHandler n) hs




                              ------------------
                              -- Simple Tests --
                              ------------------



-- data TestException = TestException deriving (Show, Typeable)
-- data AnotherException = AnotherException deriving (Show, Typeable)

-- instance Exception TestException
-- instance Exception AnotherException


-- test = retrying def [h1,h2] f
--     where
--       f = putStrLn "Running action" >> throwM AnotherException
--       h1 = Handler $ \ (e :: TestException) -> return False
--       h2 = Handler $ \ (e :: AnotherException) -> return True<|MERGE_RESOLUTION|>--- conflicted
+++ resolved
@@ -52,10 +52,7 @@
 import           Control.Monad.Catch
 import           Control.Monad.IO.Class
 import           Data.Default.Class
-<<<<<<< HEAD
 import           Data.Monoid
-=======
->>>>>>> c8e9dd84
 import           Prelude                hiding (catch)
 -------------------------------------------------------------------------------
 
